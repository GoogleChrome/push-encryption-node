--- conflicted
+++ resolved
@@ -11,23 +11,16 @@
     "eslint-config-google": "^0.3.0",
     "gulp": "^3.9.0",
     "gulp-eslint": "^1.1.1",
-<<<<<<< HEAD
     "gulp-mocha": "^2.2.0",
     "proxyquire": "^1.7.4",
-=======
     "jsdoc": "^3.4.0",
->>>>>>> 0566516a
     "require-dir": "^0.3.0",
     "proxyquire": "^1.7.4",
     "sinon": "^1.17.3"
   },
   "scripts": {
-<<<<<<< HEAD
-    "test": "gulp lint && gulp test:manual"
-=======
-    "test": "gulp lint && mocha",
+    "test": "gulp lint && gulp test:manual",
     "build-docs": "./node_modules/jsdoc/jsdoc.js -c jsdoc.json"
->>>>>>> 0566516a
   },
   "keywords": [
     "web",
